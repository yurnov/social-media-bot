### 1. Installation of packages
```
pip install -r requirements.txt
```
  
<<<<<<< HEAD
  or install manually 
  ```sudo curl -L https://github.com/yt-dlp/yt-dlp/releases/latest/download/yt-dlp -o /usr/local/bin/yt-dlp
  sudo apt update && sudo apt install ffmpeg -y
  pip install python-telegram-bot python-dotenv
  sudo chmod a+rx /usr/local/bin/yt-dlp
=======
or install manually 
```
sudo curl -L https://github.com/yt-dlp/yt-dlp/releases/latest/download/yt-dlp -o /usr/local/bin/yt-dlp
pip install python-telegram-bot python-dotenv
sudo chmod a+rx /usr/local/bin/yt-dlp
>>>>>>> 349ec8ab
```
### 2. sudo nano /etc/systemd/system/insta-bot.service

```ini
[Unit]
Description=Instagram Bot Service
After=network.target

[Service]
User=your_linux_user                                   <====== CHANGE THIS
WorkingDirectory=/path/to/your/bot                     <====== CHANGE THIS
ExecStart=/usr/bin/python3 /path/to/your/bot/main.py   <====== CHANGE THIS
Restart=always
RestartSec=5
Environment="BOT_TOKEN=bot_token"                      <====== CHANGE THIS
Environment="DEBUG=False"

[Install]
WantedBy=multi-user.target
```

```
User: Replace your_linux_user with the username running the bot.
WorkingDirectory: Path to the bot folder.
ExecStart: The command to start your bot (adjust if you're using venv).
Environment: Pass environment variables like the BOT_TOKEN or DEBUG.
Restart=always: Restarts the bot if it crashes.
```
### 3. Start deamon
```
sudo systemctl daemon-reload
sudo systemctl enable insta-bot.service
sudo systemctl start insta-bot.service
sudo systemctl status insta-bot.service
```<|MERGE_RESOLUTION|>--- conflicted
+++ resolved
@@ -3,19 +3,12 @@
 pip install -r requirements.txt
 ```
   
-<<<<<<< HEAD
-  or install manually 
-  ```sudo curl -L https://github.com/yt-dlp/yt-dlp/releases/latest/download/yt-dlp -o /usr/local/bin/yt-dlp
-  sudo apt update && sudo apt install ffmpeg -y
-  pip install python-telegram-bot python-dotenv
-  sudo chmod a+rx /usr/local/bin/yt-dlp
-=======
 or install manually 
 ```
 sudo curl -L https://github.com/yt-dlp/yt-dlp/releases/latest/download/yt-dlp -o /usr/local/bin/yt-dlp
+sudo apt update && sudo apt install ffmpeg -y
 pip install python-telegram-bot python-dotenv
 sudo chmod a+rx /usr/local/bin/yt-dlp
->>>>>>> 349ec8ab
 ```
 ### 2. sudo nano /etc/systemd/system/insta-bot.service
 
